--- conflicted
+++ resolved
@@ -284,12 +284,9 @@
         "cover": {
           "description": "Путь к главному фото товара в PNG (например, wb-msw-v4/wb-msw-v4-main.png)"
         },
-<<<<<<< HEAD
-=======
         "catalogCover": {
           "description": "Путь к фото для каталога в PNG (например, wb-msw-v4/wb-msw-v4-side.png)"
         },
->>>>>>> b0eea701
         "documentation": {
           "description": "Ссылка на документацию"
         },
@@ -343,7 +340,6 @@
         }
       }
     }
-<<<<<<< HEAD
   },
   "WB Educational Video Template": {
     "prefix": "wbs-md-education-video",
@@ -381,7 +377,5 @@
         }
       }
     }
-=======
->>>>>>> b0eea701
   }
 }